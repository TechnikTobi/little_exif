--- conflicted
+++ resolved
@@ -10,82 +10,68 @@
 
 #[derive(Clone, Copy, Debug, PartialEq)]
 #[allow(non_snake_case)]
-<<<<<<< HEAD
-pub enum FileExtension {
-    HEIC,
-    JPEG,
-    JXL,
-    PNG { as_zTXt_chunk: bool },
-    TIFF,
-    WEBP,
-=======
 pub enum
 FileExtension
 {
-	PNG  {as_zTXt_chunk: bool},
-	JPEG,
-	JXL,
-	TIFF,
-	WEBP,
-	HEIF,
->>>>>>> e4c5751d
+    PNG  {as_zTXt_chunk: bool},
+    JPEG,
+    JXL,
+    TIFF,
+    WEBP,
+    HEIF,
 }
 
-impl FromStr for FileExtension {
+impl 
+FromStr 
+for 
+FileExtension 
+{
     type Err = std::io::Error;
 
-<<<<<<< HEAD
-    fn from_str(input: &str) -> Result<FileExtension, Self::Err> {
-        match input {
-            "jpg" => Ok(FileExtension::JPEG),
+
+    fn 
+    from_str
+    (
+        input: &str
+    ) 
+    -> Result<FileExtension, Self::Err> 
+    {
+        match input 
+        {
+            "heif" => Ok(FileExtension::HEIF),
+            "heic" => Ok(FileExtension::HEIF),
+            "jpg"  => Ok(FileExtension::JPEG),
             "jpeg" => Ok(FileExtension::JPEG),
-            "jxl" => Ok(FileExtension::JXL),
-            "png" => Ok(FileExtension::PNG {
-                as_zTXt_chunk: true,
-            }),
-            "tif" => Ok(FileExtension::TIFF),
+            "jxl"  => Ok(FileExtension::JXL),
+            "png"  => Ok(FileExtension::PNG { as_zTXt_chunk: true}),
+            "tif"  => Ok(FileExtension::TIFF),
             "tiff" => Ok(FileExtension::TIFF),
             "webp" => Ok(FileExtension::WEBP),
             _ => io_error!(Unsupported, format!("Unknown file type: {}", input)),
         }
     }
-=======
-	fn 
-	from_str
-	(
-		input: &str
-	) 
-	-> Result<FileExtension, Self::Err> 
-	{
-		match input 
-		{
-			"heif"  => Ok(FileExtension::HEIF),
-			"heic"  => Ok(FileExtension::HEIF),
-			"jpg"   => Ok(FileExtension::JPEG),
-			"jpeg"  => Ok(FileExtension::JPEG),
-			"jxl"   => Ok(FileExtension::JXL),
-			"png"   => Ok(FileExtension::PNG{ as_zTXt_chunk: true}),
-			"tif"   => Ok(FileExtension::TIFF),
-			"tiff"  => Ok(FileExtension::TIFF),
-			"webp"  => Ok(FileExtension::WEBP),
-			_       => io_error!(Unsupported, format!("Unknown file type: {}", input))
-		}
-	}
->>>>>>> e4c5751d
 }
 
-pub fn get_file_type(path: &Path) -> Result<FileExtension, io::Error> {
-    if !path.try_exists()? {
+pub fn 
+get_file_type
+(
+    path: &Path
+) 
+-> Result<FileExtension, io::Error> 
+{
+    if !path.try_exists()? 
+    {
         return io_error!(Other, "File does not exist!");
     }
 
-	let raw_file_type_str = path.extension()
+    let raw_file_type_str = path.extension()
         .ok_or(io::Error::new(ErrorKind::Other, "Cannot get file extension!"))?;
 
     let file_type_str = raw_file_type_str.to_str()
         .ok_or(io::Error::new(ErrorKind::Other, "Can't convert file type to string!"))?;
 
-    FileExtension::from_str(file_type_str.to_lowercase().as_str()).map_err(|e| {
+    FileExtension::from_str(file_type_str.to_lowercase().as_str()).map_err(|e| 
+        {
         io::Error::new(
             ErrorKind::Unsupported,
             format!("Unsupported file type: {} - {}", file_type_str, e),
@@ -94,21 +80,25 @@
 }
 
 #[cfg(test)]
-mod tests {
+mod tests 
+{
     use super::*;
 
     #[test]
-    fn str_parse() {
+    fn str_parse() 
+    {
         let table = vec![
-            ("png", FileExtension::PNG { as_zTXt_chunk: true }),
-            ("jpg", FileExtension::JPEG),
+            ("png",  FileExtension::PNG { as_zTXt_chunk: true }),
+            ("jpg",  FileExtension::JPEG),
             ("jpeg", FileExtension::JPEG),
-            ("jxl", FileExtension::JXL),
-            ("tif", FileExtension::TIFF),
+            ("jxl",  FileExtension::JXL),
+            ("tif",  FileExtension::TIFF),
             ("tiff", FileExtension::TIFF),
             ("webp", FileExtension::WEBP),
         ];
-        for (input, expected) in table {
+
+        for (input, expected) in table 
+        {
             let result = FileExtension::from_str(input);
             assert!(result.is_ok(), "Failed to parse '{}'", input);
             assert_eq!(result.unwrap(), expected, "Parsed value mismatch for '{}'", input);
